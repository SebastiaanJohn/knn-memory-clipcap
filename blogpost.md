--- conflicted
+++ resolved
@@ -405,13 +405,8 @@
 <!-- Close the notebook with a description of each student's contribution. -->
 - Dennis Agafonov: Coding: COCO parsing, evaluation code, demo code and notebook, bugfixes.  Writing: draft version, introduction, related work, memorizing transformer, results.
 - Jelke Matthijsse: evaluation code, demo code, writing.
-<<<<<<< HEAD
-- Sebastiaan Dijkstra: coding including: dataset, parsers, validation, clipcap, general improvements + bugfixes. Model training/evaluation. Writing including: abstract, datasets, experiments, results, discussion, conclusion, general grammar/spelling improvements.
-- Erik Buis:
-=======
 - Sebastiaan Dijkstra: coding including: dataset, parsers, validation, clipcap, general improvements + bugfixes. Model training/evaluation. Writing including: datasets, experiments, results, discussion, conclusion, general grammar/spelling improvements.
 - Erik Buis: coding including: ActivityNet parsing + dataloading (Multifit algorithm), general improvements + bugfixes. Sections I wrote almost fully: first part of introduction, clipcap summary, clipcap strengths and weaknesses, datasets section. Sections I (re)wrote partially: All sections. Other writing activities in order of time spent: improving flow/cohesiveness of text, conciseness of text, reorganizing structure, grammar fixes. Other activities: creation of all tables and figures in the blogpost, including all plots and code necessary to create the plots.
->>>>>>> c6d11563
 - Jan Bakker:
 
 
