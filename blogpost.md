--- conflicted
+++ resolved
@@ -18,10 +18,11 @@
   - [Datasets](#datasets)
     - [Pre-processing](#pre-processing)
     - [Data loading](#data-loading)
+  - [Training](#training)
 - [Experiments](#experiments)
   - [Training and evaluation procedure](#training-and-evaluation-procedure)
+  - [Conducted experiments](#conducted-experiments)
   - [Evaluation](#evaluation)
-  - [Conducted experiments](#conducted-experiments)
 - [Results](#results)
   - [Main results](#main-results-1)
     - [Quantitative analysis](#quantitative-analysis)
@@ -213,29 +214,21 @@
 The training process for all models was conducted on a single M1 Max GPU. By keeping the hardware consistent across all training sessions, we ensure that any observed performance difference is genuinely a result of the model's structure, which allows us to directly compare the models' training time.
 
 ## Conducted experiments
-While the main results were produced by training and evaluating our models on only the first clip of each video, we also introduced three baseline models to obtain an in-depth understanding of MemClipCap's performance. The baselines generate captions by only looking at each clip's first, middle, or last frame. By comparing our proposed model with these baseline models, we can assess the effectiveness of incorporating external memory in the context of video captioning tasks.
+While the main results were produced by training and evaluating our MemClipCap model, we also introduced three baseline models to obtain an in-depth understanding of MemClipCap's performance. The baselines generate captions by only looking at each clip's first, middle, or last frame. By comparing our proposed model with these baseline models, we can assess the effectiveness of incorporating external memory in the context of video captioning tasks.
 
 The choice of first, middle, and last frames was motivated by the idea that these frames represent different stages of a given clip. Comparing these baselines provides a better understanding of MemClipCap's ability to capture relevant information across different stages of the video and whether retaining the memory of previous frames causes the model to generate more accurate captions.
 
 The "last frame" baseline in particular is useful to evaluate whether MemClipCap effectively utilizes its memory given that it can use information from the clip's earlier stages, while the "last frame" baseline cannot. This would help identify whether long-range dependencies in the MemClipCap model were actually being utilized.
 
-<<<<<<< HEAD
-Additionally, for all MemClipCap models and baselines, we conducted experiments with different batch sizes, comparing the original batch size of 40 to a smaller batch size of 5. Furthermore, we also experimented with comparing the performance of the models when using only the initial clip of each video to when using all clips of each video.
-=======
-The choice of first, middle, and last frames for each baseline was motivated by the idea that these frames represent different stages of a given clip. The first frame represents the starting point of the clip's action, the middle one captures the action's progression, and the last frame represents the conclusion of the action or event within the clip. Comparing these baselines provides a better understanding of the model's ability to capture relevant information across different stages of the video and whether retraining the memory of previous frames influences the generation of accurate captions.
->>>>>>> 5232f3b8
-
-
-<<<<<<< HEAD
-# Results
-=======
+Additionally, for all MemClipCap models and baselines, we conducted ablation studies with different batch sizes, comparing the original batch size of 40 to a smaller batch size of 5. Furthermore, we also experimented with comparing the performance of the models when using only the initial clip of each video to when using all clips of each video.
+
 ## Evaluation
 In order to evaluate our MemClipCap model for the given video captioning task, we employed several captioning evaluation metrics. Similar to the original ClipCap paper, we validated our results with the widely used evaluation metrics BLEU[^papineni2002bleu], METEOR[^denkowski2014meteor], and ROUGE-L[^lin2004rouge]. Concerning BLEU, we used the BLEU-1, BLEU-2, BLEU-3, and BLEU-4 variants, which measure the n-gram precision of the generated captions compared to the ground truth captions.
 
 The original ClipCap paper also utilized the CIDEr score. However, this metric cannot be used since it requires multiple ground truth captions per video clip, which the ActivityNet Captions dataset does not provide.
 
-# Results & Discussion
->>>>>>> 5232f3b8
+
+# Results
 <!-- Results of your work (link that part with the code in the jupyter notebook) -->
 
 ## Main results
@@ -295,7 +288,6 @@
 
 The results of our study indicate that MemClipCap did not demonstrate superior performance compared to the three baseline models across all evaluation metrics. This suggests that one frame may already provide sufficient information for generating accurate captions.
 
-<<<<<<< HEAD
 One possible explanation for these findings is that each clip in the ActivityNet Captions dataset is designed to represent only a single action or event. As a result, the frames within a clip are highly similar, which could justify why MemClipCap did not demonstrate superior performance compared to the baseline models that rely on just a single frame.
 
 One more interesting finding is that the baseline model's performance was generally ordered as last frame > middle frame > first frame. This suggests that the last frame of a clip may contain more information or be more representative than the first frame. However, as stated earlier, the similarity among frames is high, which may explain the limited differences observed between the three baseline models. Since the frames are sufficiently similar, generating accurate captions can be achieved with any frame, regardless of its position within the clip.
@@ -311,13 +303,6 @@
 ### Initial clip vs all clips
 TODO
 
-=======
-The results of our study indicate that our MemClipCap model did not demonstrate superior performance compared to the three baseline models across the evaluation metrics BLEU-1, BLEU-2, BLEU-3, BLEU-4, METEOR, and Rouge-L. The three baseline models, which generated captions based on only one video clip frame (first, middle, or last), showed relatively similar performances, suggesting that one frame may already provide sufficient information for generating accurate captions.
-
-One possible explanation for these findings is that our model solely focuses on captioned clips, which are initially extracted from the ActivityNet dataset based on the premise that each clip represents a distinct action or event within a specific timeframe. Consequently, the frames within a given clip are highly similar, as their similarities justify their extraction as a single clip. Thus, summarizing all frames of a clip (as our MemClipCap model does) does not enhance performance compared to the baselines that rely on a single frame. Furthermore, the similarities among frames may account for the limited differences observed between the three baseline models. Since the frames are sufficiently similar, generating accurate captions can be achieved with any frame, regardless of whether it is the first, middle, or last.
-
-When examining each of the four models individually, we observed a descending trend in the scores of the Bleu metrics, namely BLEU-1, BLEU-2, BLEU-3, and BLEU-4. These metrics evaluate the similarity of *n*-grams (*n* consecutive words) between the generated caption and the ground truth caption. As the length of these *n*-grams increases, the probability of finding matching sequences decreases. Consequently, matching single words (unigrams) has the highest probability, while matching longer sequences, such as 4-word sequences (4-grams), has a lower probability. Thus, BLEU-1 yields the highest score, while BLEU-4 yields the lowest score due to the greater difficulty of finding exact matches for longer sequences.
->>>>>>> 5232f3b8
 
 # Conclusion
 <!-- > TODO Somewhere in the discussion, we should mention the following:
